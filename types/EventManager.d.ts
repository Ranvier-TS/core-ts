import EventEmitter from 'events';

export declare class EventManager {
    constructor();

    /**
     * Fetch all listeners for a given event
     * @param {string} name
     * @return {Set}
     */
    get(name: string): Set<Function>;

    /**
     * @param {string}   eventName
     * @param {Function} listener
     */
    add(eventName: string, listener: function): void;

    /**
     * Attach all currently added events to the given emitter
     * @param {EventEmitter} emitter
     * @param {Object} config
     */
<<<<<<< HEAD
    attach(emitter: typeof EventEmitter, config?: Object);
=======
    attach(emitter: typeof EventEmitter, config?: Record<string, any>): void;
>>>>>>> eefe463b

    /**
     * Remove all listeners for a given emitter or only those for the given events
     * If no events are given it will remove all listeners from all events defined
     * in this manager.
     *
     * Warning: This will remove _all_ listeners for a given event list, this includes
     * listeners not in this manager but attached to the same event
     *
     * @param {EventEmitter}  emitter
     * @param {?string|iterable} events Optional name or list of event names to remove listeners from
     */
    detach(emitter: typeof EventEmitter, events?: string | string[]): void;
}<|MERGE_RESOLUTION|>--- conflicted
+++ resolved
@@ -21,11 +21,7 @@
      * @param {EventEmitter} emitter
      * @param {Object} config
      */
-<<<<<<< HEAD
-    attach(emitter: typeof EventEmitter, config?: Object);
-=======
     attach(emitter: typeof EventEmitter, config?: Record<string, any>): void;
->>>>>>> eefe463b
 
     /**
      * Remove all listeners for a given emitter or only those for the given events
