--- conflicted
+++ resolved
@@ -97,21 +97,6 @@
       player.emit('questComplete', instance);
       player.questTracker.complete(instance.entityReference);
 
-<<<<<<< HEAD
-      if (quest.config.rewards) {
-        for (const reward of quest.config.rewards) {
-          try {
-            const rewardClass = GameState.QuestRewardManager.get(reward.type);
-  
-            if (!rewardClass) {
-              throw new Error(`Quest [${qid}] has invalid reward type ${reward.type}`);
-            }
-  
-            rewardClass.reward(GameState, instance, reward.config, player);
-            player.emit('questReward', reward);
-          } catch (e) {
-            Logger.error(e.message);
-=======
       if (!quest.config.rewards) {
         player.save();
         return;
@@ -123,8 +108,10 @@
 
           if (!rewardClass) {
             throw new Error(`Quest [${qid}] has invalid reward type ${reward.type}`);
->>>>>>> 2b1f779e
           }
+        } catch(e) {
+          Logger.warn(`Error in quest ${qid} happened to ${player.name}.`);
+          Logger.warn(e);
         }
       }
 
