--- conflicted
+++ resolved
@@ -229,7 +229,6 @@
     const quests = this.questTracker.serialize();
     const role = this.role;
     let data = Object.assign(super.serialize(), {
-<<<<<<< HEAD
       account,
       experience,
       inventory,
@@ -238,17 +237,7 @@
       prompt,
       quests,
       role,
-=======
       _id: this.name,
-      account: this.account.name,
-      experience: this.experience,
-      inventory: this.inventory && this.inventory.serialize(),
-      metadata: this.metadata,
-      password: this.password,
-      prompt: this.prompt,
-      quests: this.questTracker.serialize(),
-      role: this.role,
->>>>>>> cd3a32ff
     });
 
     if (this.equipment instanceof Map) {
