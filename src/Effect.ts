import { EventEmitter } from "events";
import { Damage } from "./Damage";
<<<<<<< HEAD
import { PlayerOrNpc } from "./GameEntity";
=======
import { EffectableEntity } from "./EffectableEntity";
>>>>>>> abd21292
import { IGameState } from "./GameState";
import { Skill } from "./Skill";

/** @typedef EffectModifiers {{attributes: !Object<string,function>}} */
export type EffectModifiers = {
  attributes: Record<string, (...args: any[]) => any>
  incomingDamage: (...args: any[]) => any;
  outgoingDamage: (...args: any[]) => any;
  properties: (...args: any[]) => any | Record<string, (...args: any[]) => any>
};

export interface IEffectDef {
  /** @property {EffectConfig}  config Effect configuration (name/desc/duration/etc.) */
  config: IEffectConfig;
  elapsed?: number;
  flags?: string[];
  skill?: string;
  /** @property {EffectModifiers} modifiers Attribute modifier functions */
  modifiers: EffectModifiers;
<<<<<<< HEAD
  state: Record<string, unknown>;
=======
  state: IEffectState;
>>>>>>> abd21292
}

export interface ISerializedEffect {
  config: IEffectConfig;
  elapsed: number | null;
  id: string;
  remaining: number;
  skill?: string;
  state: IEffectState
}

export interface IEffectState {
  stacks: number;
  maxStacks: number;
  ticks: number;
  lastTick: number;
  [key: string]: unknown;
}

export interface IEffectConfig {
  /** @property {boolean} autoActivate If this effect immediately activates itself when added to the target */
  autoActivate: boolean;
  /** @property {boolean} hidden       If this effect is shown in the character's effect list */
  hidden: boolean;
  /** @property {boolean} refreshes    If an effect with the same type is applied it will trigger an effectRefresh  event instead of applying the additional effect. */
  refreshes: boolean;
  /** @property {boolean} unique       If multiple effects with the same `config.type` can be applied at once */
  unique: boolean;
  /** @property {number}  maxStacks    When adding an effect of the same type it adds a stack to the current */
  /**     effect up to maxStacks instead of adding the effect. Implies `config.unique` */
  maxStacks: number;
  /** @property {boolean} persists     If false the effect will not save to the player */
  persists: boolean;
  /** @property {string}  type         The effect category, mainly used when disallowing stacking */
  type: string;
  /** @property {boolean|number} tickInterval Number of seconds between calls to the `updateTick` listener */
  tickInterval: boolean | number;
  /** @property {string}    name */
  name: string;
  /** @property {string}    description */
  description: string;
  /** @property {number}    duration    Total duration of effect in _milliseconds_ */
  duration: number | 'inf';
  /** @property {number}    elapsed     Get elapsed time in _milliseconds_ */
  elapsed: number;
  paused: number;
}

/**
 * See the {@link http://ranviermud.com/extending/effects/|Effect guide} for usage.
 * @property {object}  config Effect configuration (name/desc/duration/etc.)
 * @property {boolean} config.autoActivate If this effect immediately activates itself when added to the target
 * @property {boolean} config.hidden       If this effect is shown in the character's effect list
 * @property {boolean} config.refreshes    If an effect with the same type is applied it will trigger an effectRefresh
 *   event instead of applying the additional effect.
 * @property {boolean} config.unique       If multiple effects with the same `config.type` can be applied at once
 * @property {number}  config.maxStacks    When adding an effect of the same type it adds a stack to the current
 *     effect up to maxStacks instead of adding the effect. Implies `config.unique`
 * @property {boolean} config.persists     If false the effect will not save to the player
 * @property {string}  config.type         The effect category, mainly used when disallowing stacking
 * @property {boolean|number} config.tickInterval Number of seconds between calls to the `updateTick` listener
 * @property {string}    description
 * @property {number}    duration    Total duration of effect in _milliseconds_
 * @property {number}    elapsed     Get elapsed time in _milliseconds_
 * @property {string}    id     filename minus .js
 * @property {EffectModifiers} modifiers Attribute modifier functions
 * @property {string}    name
 * @property {number}    remaining Number of seconds remaining
 * @property {number}    startedAt Date.now() time this effect became active
 * @property {object}    state  Configuration of this _type_ of effect (magnitude, element, stat, etc.)
 * @property {Character} target Character this effect is... effecting
 * @extends EventEmitter
 *
 * @listens Effect#effectAdded
 */
export class Effect extends EventEmitter {
  /** @property {string}    id     filename minus .js */
  id: string;
  /** @property {EffectConfig}  config Effect configuration (name/desc/duration/etc.) */
  config: IEffectConfig;
  /** @property {number}    startedAt Date.now() time this effect became active */
  startedAt: number;
  /** @property {object}    state  Configuration of this _type_ of effect (magnitude, element, stat, etc.) */
<<<<<<< HEAD
  state: Record<string, unknown>;
=======
  state: IEffectState;
>>>>>>> abd21292
  /** @property {Character} target Character this effect is... effecting */
  target?: EffectableEntity;
  flags: string[];
  paused: number;
  /** @property {EffectModifiers} modifiers Attribute modifier functions */
  modifiers: EffectModifiers;
  active?: boolean;
  skill?: Skill;

  constructor(id: string, def: IEffectDef) {
    super();

    this.id = id;
    this.flags = def.flags || [];
    this.config = Object.assign(
      {
        autoActivate: true,
        description: "",
        duration: Infinity,
        hidden: false,
        maxStacks: 0,
        name: "Unnamed Effect",
        persists: true,
        refreshes: false,
        tickInterval: false,
        type: "undef",
        unique: true,
      },
      def.config
    );
    
    this.startedAt = 0;
    this.paused = 0;
    this.modifiers = Object.assign(
      {
        attributes: {},
        incomingDamage: (damage: Damage, current: number) => current,
        outgoingDamage: (damage: Damage, current: number) => current,
      },
      def.modifiers
      );
      
      // internal state saved across player load e.g., stacks, amount of damage shield remaining, whatever
      // Default state can be found in config.state
    this.state = Object.assign(
        {
          stacks: 0,
          maxStacks: 0,
          ticks: 0,
          lastTick: -Infinity
        },
        def.state
    )

    if (this.config.maxStacks) {
      this.state.stacks = 1;
    }

    // If an effect has a tickInterval it should always apply when first activated
    if (this.config.tickInterval && !this.state.tickInterval) {
      this.state.lastTick = -Infinity;
      this.state.ticks = 0;
    }

    if (this.config.autoActivate) {
      this.on("effectAdded", this.activate);
    }
  }

  /**
   * @type {string}
   */
  get name() {
    return this.config.name;
  }

  /**
   * @type {string}
   */
  get description() {
    return this.config.description;
  }

  /**
   * @type {number}
   */
  get duration() {
    return this.config.duration;
  }

  set duration(dur) {
    this.config.duration = dur;
  }

  /**
   * Elapsed time in milliseconds since event was activated
   * @type {number}
   */
  get elapsed() {
    if (!this.startedAt) {
      return 0;
    }

    return this.paused || Date.now() - this.startedAt;
  }

  /**
   * Remaining time in seconds
   * @type {number}
   */
  get remaining() {
    return (this.config.duration as number) - (this.elapsed || 0);
  }

  /**
   * Whether this effect has lapsed
   * @return {boolean}
   */
  isCurrent() {
    return (this.elapsed || 0) < this.config.duration;
  }

  /**
   * Set this effect active
   * @fires Effect#effectActivated
   */
  activate() {
    if (!this.target) {
      throw new Error("Cannot activate an effect without a target");
    }

    if (this.active) {
      return;
    }

    this.startedAt = Date.now() - (this.elapsed || 0);
    this.active = true;

    /**
     * @event Effect#effectActivated
     */
    this.emit('effectActivated');
  }

  /**
   * Deactivate this effect
   * @fires Effect#effectDeactivated
   */
  deactivate() {
    if (!this.active) {
      return;
    }

    this.active = false;

    /**
     * @event Effect#effectDeactivated
     */
    this.emit('effectDeactivated');
  }

  /**
   * Remove this effect from its target
   * @fires Effect#remove
   */
  remove() {
    /**
     * @event Effect#remove
     */
    this.emit("remove");
  }

  /**
   * Stop this effect from having any effect temporarily
   */
  pause() {
    this.paused = this.elapsed;
  }

  /**
   * Resume a paused effect
   */
  resume() {
<<<<<<< HEAD
    this.startedAt = Date.now() - (this.paused || 0);
    this.paused = null;
=======
    this.startedAt = Date.now() - this.paused;
    this.paused = 0;
>>>>>>> abd21292
  }

  /**
   * Apply effect attribute modifiers to a given value
   *
   * @param {string} attrName
   * @param {number} currentValue
   * @return {number} attribute value modified by effect
   */
  modifyAttribute(attrName: string, currentValue: number) {
    let modifier = (_?: any) => _;
    if (typeof this.modifiers.attributes === "function") {
      modifier = (current) => {
        return this.modifiers.attributes.bind(this)(attrName, current);
      };
    } else if (attrName in this.modifiers.attributes) {
      modifier = this.modifiers.attributes[attrName];
    }
    return modifier.bind(this)(currentValue);
  }

  /**
   * Apply effect property modifiers to a given value
   *
   * @param {string} propertyName
   * @param {*} currentValue
   * @return {*} property value modified by effect
   */
  modifyProperty(propertyName: string, currentValue: number) {
<<<<<<< HEAD
    let modifier = (_: any) => _;
=======
    let modifier = _ => _;
>>>>>>> abd21292
    if (typeof this.modifiers.properties === 'function') {
      modifier = (current) => {
        return this.modifiers.properties.bind(this)(propertyName, current);
      };
    } else if (propertyName in this.modifiers.properties) {
      modifier = this.modifiers.properties[propertyName];
    }
    return modifier.bind(this)(currentValue);
  }

  /**
   * @param {Damage} damage
   * @param {number} currentAmount
   * @return {Damage}
   */
  modifyIncomingDamage(damage: Damage, currentAmount: number) {
    const modifier = this.modifiers.incomingDamage.bind(this);
    return modifier(damage, currentAmount);
  }

  /**
   * @param {Damage} damage
   * @param {number} currentAmount
   * @return {Damage}
   */
  modifyOutgoingDamage(damage: Damage, currentAmount: number) {
    const modifier = this.modifiers.outgoingDamage.bind(this);
    return modifier(damage, currentAmount);
  }

  /**
   * Gather data to persist
   * @return {Object}
   */
  serialize(): ISerializedEffect {
    let config = Object.assign({}, this.config);
    config.duration = config.duration === Infinity ? "inf" : config.duration;

    let state = Object.assign({}, this.state);
    // store lastTick as a difference so we can make sure to start where we left off when we hydrate
    if (state.lastTick && isFinite(state.lastTick as number)) {
      state.lastTick = Date.now() - (state.lastTick as number || 0);
    }

    return {
      config,
      elapsed: this.elapsed,
      id: this.id,
      remaining: this.remaining,
      skill: this.skill && this.skill.id,
      state,
    };
  }

  /**
   * Reinitialize from persisted data
   * @param {GameState}
   * @param {Object} data
   */
<<<<<<< HEAD
  hydrate(state: IGameState, data: IEffectDef) {
=======
  hydrate(state: IGameState, data) {
>>>>>>> abd21292
    if (data.config) {
      data.config.duration = data.config.duration === 'inf' ? Infinity : data.config.duration;
      this.config = data.config;
    }

    if (!isNaN(data.elapsed as number)) {
      this.startedAt = Date.now() - (data?.elapsed || 0);
    }

    if (data.state && !isNaN(data.state.lastTick as number)) {
      data.state.lastTick = Date.now() - (data.state.lastTick as number || 0);
      this.state = data.state;
    }

    if (data.skill) {
      this.skill =
        state.SkillManager.get(data.skill) ||
        state?.SpellManager?.get(data.skill);
    }
  }
}<|MERGE_RESOLUTION|>--- conflicted
+++ resolved
@@ -1,10 +1,7 @@
 import { EventEmitter } from "events";
 import { Damage } from "./Damage";
-<<<<<<< HEAD
 import { PlayerOrNpc } from "./GameEntity";
-=======
 import { EffectableEntity } from "./EffectableEntity";
->>>>>>> abd21292
 import { IGameState } from "./GameState";
 import { Skill } from "./Skill";
 
@@ -24,11 +21,7 @@
   skill?: string;
   /** @property {EffectModifiers} modifiers Attribute modifier functions */
   modifiers: EffectModifiers;
-<<<<<<< HEAD
-  state: Record<string, unknown>;
-=======
   state: IEffectState;
->>>>>>> abd21292
 }
 
 export interface ISerializedEffect {
@@ -112,11 +105,7 @@
   /** @property {number}    startedAt Date.now() time this effect became active */
   startedAt: number;
   /** @property {object}    state  Configuration of this _type_ of effect (magnitude, element, stat, etc.) */
-<<<<<<< HEAD
-  state: Record<string, unknown>;
-=======
   state: IEffectState;
->>>>>>> abd21292
   /** @property {Character} target Character this effect is... effecting */
   target?: EffectableEntity;
   flags: string[];
@@ -300,13 +289,8 @@
    * Resume a paused effect
    */
   resume() {
-<<<<<<< HEAD
-    this.startedAt = Date.now() - (this.paused || 0);
-    this.paused = null;
-=======
     this.startedAt = Date.now() - this.paused;
     this.paused = 0;
->>>>>>> abd21292
   }
 
   /**
@@ -336,11 +320,7 @@
    * @return {*} property value modified by effect
    */
   modifyProperty(propertyName: string, currentValue: number) {
-<<<<<<< HEAD
     let modifier = (_: any) => _;
-=======
-    let modifier = _ => _;
->>>>>>> abd21292
     if (typeof this.modifiers.properties === 'function') {
       modifier = (current) => {
         return this.modifiers.properties.bind(this)(propertyName, current);
@@ -400,11 +380,7 @@
    * @param {GameState}
    * @param {Object} data
    */
-<<<<<<< HEAD
   hydrate(state: IGameState, data: IEffectDef) {
-=======
-  hydrate(state: IGameState, data) {
->>>>>>> abd21292
     if (data.config) {
       data.config.duration = data.config.duration === 'inf' ? Infinity : data.config.duration;
       this.config = data.config;
