'use strict';

const EventEmitter = require('events');
const Data = require('./Data');
const Player = require('./Player');
const EventManager = require('./EventManager');
const Logger = require('./Logger');
const util = require('util');

/**
 * Keeps track of all active players in game
 * @extends EventEmitter
 * @property {Map} players
 * @property {EventManager} events Player events
 * @property {EntityLoader} loader
 * @listens PlayerManager#save
 * @listens PlayerManager#updateTick
 */
class PlayerManager extends EventEmitter {
  constructor() {
    super();
    this.players = new Map();
    this.events = new EventManager();
    this.loader = null;
    this.on('updateTick', this.tickAll);
  }

  /**
   * Set the entity loader from which players are loaded
   * @param {EntityLoader}
   */
  setLoader(loader) {
    this.loader = loader;
  }

  /**
   * @param {string} name
   * @return {Player}
   */
  getPlayer(name) {
    return this.players.get(name.toLowerCase());
  }

  /**
   * @param {Player} player
   */
  addPlayer(player) {
    this.players.set(this.keyify(player), player);
  }

  /**
   * Remove the player from the game. WARNING: You must manually save the player first
   * as this will modify serializable properties
   * @param {Player} player
   * @param {boolean} killSocket true to also force close the player's socket
   */
  removePlayer(player, killSocket = false) {
    if (killSocket) {
      player.socket.end();
    }

    player.removeAllListeners();
    player.removeFromCombat();
    player.effects.clear();
    if (player.room) {
      player.room.removePlayer(player);
    }

    if (player.equipment && player.equipment.size) {
      player.equipment.forEach((item, slot) => player.unequip(slot));
    }
  
    if (player.inventory && player.inventory.size) {
      player.inventory.forEach(item => item.__manager.remove(item));
    }

    player.__pruned = true;
    this.players.delete(this.keyify(player));
  }

  /**
   * @return {array}
   */
  getPlayersAsArray() {
    return Array.from(this.players.values());
  }

  /**
   * @param {string}   behaviorName
   * @param {Function} listener
   */
  addListener(event, listener) {
    this.events.add(event, listener);
  }

  /**
   * @param {Function} fn Filter function
   * @return {array}
   */
  filter(fn) {
    return this.getPlayersAsArray().filter(fn);
  }

  /**
   * Load a player for an account
   * @param {GameState} state
   * @param {Account} account
   * @param {string} username
   * @param {boolean} force true to force reload from storage
   * @return {Player}
   */
  async loadPlayer(state, account, username, force) {
    if (this.players.has(username) && !force) {
      return this.getPlayer(username);
    }

    if (!this.loader) {
      throw new Error('No entity loader configured for players');
    }

    const data = await this.loader.fetch(username);
    data.name = username;

    let player = new Player(data);
    player.account = account;

    this.events.attach(player);

    this.addPlayer(player);
    return player;
  }

  /**
   * Turn player into a key used by this class's map
   * @param {Player} player
   * @return {string}
   */
  keyify(player) {
    return player.name.toLowerCase();
  }

  /**
   * @param {string} name
   * @return {boolean}
   */
  exists(name) {
    return Data.exists('player', name);
  }

  /**
   * Save a player
   * @fires Player#save
   */
  async save(player) {
    if (!this.loader) {
      throw new Error('No entity loader configured for players');
    }
    Logger.warn('Serializing...');
    const serialized = player.serialize();
    await this.loader.update(player.name, serialized);

    /**
     * @event Player#saved
     */
    player.emit('saved');
  }

  /**
<<<<<<< HEAD
   * @fires Player#save
=======
   * Save all players
>>>>>>> d4dbbd56
   */
  async saveAll() {
    for (const [ name, player ] of this.players.entries()) {
      await this.save(player);
    }
  }

  /**
   * @fires Player#updateTick
   */
  tickAll() {
    for (const [ name, player ] of this.players.entries()) {
      /**
       * @event Player#updateTick
       */
      player.emit('updateTick');
    }
  }

  /**
   * Used by Broadcaster
   * @return {Array<Character>}
   */
  getBroadcastTargets() {
    return this.getPlayersAsArray();
  }
}

module.exports = PlayerManager;<|MERGE_RESOLUTION|>--- conflicted
+++ resolved
@@ -166,11 +166,8 @@
   }
 
   /**
-<<<<<<< HEAD
+   * Save all players
    * @fires Player#save
-=======
-   * Save all players
->>>>>>> d4dbbd56
    */
   async saveAll() {
     for (const [ name, player ] of this.players.entries()) {
