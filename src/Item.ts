--- conflicted
+++ resolved
@@ -8,15 +8,9 @@
 import { Npc } from './Npc';
 import { Player } from './Player';
 import { Room } from "./Room";
-<<<<<<< HEAD
-import { Npc } from "./Npc";
-import { Player } from "./Player";
-import { Area } from "./Area";
 import { GameState } from "./GameState";
 
 const uuid = require("uuid/v4");
-=======
->>>>>>> 23400674
 
 export declare interface IItemDef {
   name: string;
