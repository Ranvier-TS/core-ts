--- conflicted
+++ resolved
@@ -44,8 +44,6 @@
       this.metadata = JSON.parse(JSON.stringify(data.metadata));
     } else {
       this.metadata = {};
-<<<<<<< HEAD
-=======
     }
   }
 
@@ -193,7 +191,6 @@
   setAttributeBase(attr, newBase) {
     if (!this.hasAttribute(attr)) {
       throw new Error(`Invalid attribute ${attr}`);
->>>>>>> fe6c2aba
     }
   }
 
