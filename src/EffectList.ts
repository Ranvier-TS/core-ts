--- conflicted
+++ resolved
@@ -11,10 +11,6 @@
  * @property {Character} target
  */
 export class EffectList {
-<<<<<<< HEAD
-	effects: Set<Effect | ISerializedEffect>;
-=======
->>>>>>> aa7f7128
 	target: EffectableEntity;
 	effects: Set<Effect>;
 	private readonly __effects: ISerializedEffect[];
@@ -23,14 +19,9 @@
 	 * @param {GameEntity} target
 	 * @param {Array<Object|Effect>} effects array of serialized effects (Object) or actual Effect instances
 	 */
-<<<<<<< HEAD
-	constructor(target: EffectableEntity, effects: Effect[] | ISerializedEffect[]) {
-		this.effects = new Set([...effects]);
-=======
 	constructor(target: EffectableEntity, effects: ISerializedEffect[]) {
 		this.__effects = effects;
 		this.effects = new Set();
->>>>>>> aa7f7128
 		this.target = target;
 	}
 
@@ -97,17 +88,11 @@
 				typeof effect.config.tickInterval !== 'boolean' &&
 				typeof effect.config.tickInterval !== 'undefined'
 			) {
-<<<<<<< HEAD
-				const sinceLastTick = Date.now() - (effect.state.ticks || 0);
-				const tickIntervalSeconds = effect.config?.tickInterval || 0;
-				if (sinceLastTick < tickIntervalSeconds * 1000) {
-=======
 				const now = Date.now();
 				if (
 					Date.now() <
 					effect.state.ticks * effect.config.tickInterval * 1000
 				) {
->>>>>>> aa7f7128
 					continue;
 				}
 				effect.state.lastTick = now;
@@ -134,16 +119,9 @@
 
 		for (const activeEffect of this.effects) {
 			if (effect.config.type === activeEffect.config.type) {
-<<<<<<< HEAD
 				const maxStacks = activeEffect?.config?.maxStacks || 1;
 				const currentStacks = (activeEffect.config.maxStacks && activeEffect.state.stacks) || 0;
 				if (currentStacks < maxStacks) {
-=======
-				if (
-					activeEffect.config.maxStacks &&
-					(activeEffect.state.stacks || 0) < activeEffect.config.maxStacks
-				) {
->>>>>>> aa7f7128
 					activeEffect.state.stacks = Math.min(
 						maxStacks,
 						activeEffect.state.stacks || 0 + 1
