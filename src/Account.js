'use strict';

const EventEmitter = require('events');

const bcrypt = require('bcryptjs');
<<<<<<< HEAD
const Data   = require('./Data');
const Metadatable = require('./Metadatable');
=======

>>>>>>> d4dbbd56
/**
 * Representation of a player's account
 *
 * @property {string} username
 * @property {Array<string>} characters List of character names in this account
 * @property {string} password Hashed password
 * @property {boolean} banned Whether this account is banned or not
 */
class Account extends Metadatable(EventEmitter) {

  /**
   * @param {Object} data Account save data
   */
  constructor(data) {
    super();
    this.username   = data.username;
    this.characters = data.characters || [];
    this.password   = data.password;
    this.banned = data.banned || false;
    this.deleted = data.deleted || false;
    // Arbitrary data bundles are free to shove whatever they want in
    // WARNING: values must be JSON.stringify-able
    this.metadata = data.metadata || {};
  }

  /**
   * @return {string}
   */
  getUsername() {
    return this.username;
  }

  /**
   * @param {string} username
   */
  addCharacter(username) {
    this.characters.push({ username: username, deleted : false});
  }

  /**
   * @param {string} name
   * @return {boolean}
   */
  hasCharacter(name) {
    return this.characters.find(c => c.username === name);
  }

  /**
   * @param {string} name Delete one of the chars
   */
  deleteCharacter(name) {
    var picked = this.characters.find(c => c.username === name);
    picked.deleted = true;
    this.save();
  }

  /**
   * @param {string} name Removes the deletion of one of the chars
   */
  undeleteCharacter(name) {
    var picked = this.characters.find(c => c.username === name);
    picked.deleted = false;
    this.save();
  }

  /**
   * @param {string} password Unhashed password. Is hashed inside this function
   */
  setPassword(pass) {
    this.password = this._hashPassword(pass);
    this.save();
  }

  /**
   * @param {string} pass Unhashed password to check against account's password
   * @return {boolean}
   */
  checkPassword(pass) {
    return bcrypt.compareSync(pass, this.password);
  }

  /**
   * @param {function} callback after-save callback
   */
  save(callback) {
    this.__manager.loader.update(this.username, this.serialize())
      .then(() => callback());
  }

  /**
   * Set this account to banned
    There is no unban because this can just be done by manually editing the account file
   */
  ban() {
    this.banned = true;
    this.save();
  }

  /**
   * Set this account to deleted
   There is no undelete because this can just be done by manually editing the account file
   */
  deleteAccount() {
    this.characters.forEach(char => {
      this.deleteCharacter(char.username);
    });
    this.deleted = true;
    this.save();
  }

  /**
   * @private
   * @param {string} pass
   * @return {string} Hashed password
   */
  _hashPassword(pass) {
    const salt = bcrypt.genSaltSync(10);
    return bcrypt.hashSync(pass, salt);
  }

  /**
   * Gather data from account object that will be persisted to disk
   *
   * @return {Object}
   */
  serialize() {
    const {
      username,
      characters,
      password,
      metadata,
    } = this;

    return {
      username,
      characters,
      password,
      metadata
    };
  }
}

module.exports = Account;<|MERGE_RESOLUTION|>--- conflicted
+++ resolved
@@ -3,12 +3,8 @@
 const EventEmitter = require('events');
 
 const bcrypt = require('bcryptjs');
-<<<<<<< HEAD
-const Data   = require('./Data');
 const Metadatable = require('./Metadatable');
-=======
 
->>>>>>> d4dbbd56
 /**
  * Representation of a player's account
  *
