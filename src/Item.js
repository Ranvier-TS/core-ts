--- conflicted
+++ resolved
@@ -75,14 +75,9 @@
 
     this.carriedBy = null;
     this.equippedBy = null;
-<<<<<<< HEAD
 
     this.keywords = item.keywords || [];
     this.keywords = [...new Set([...this.keywords, this.name.split(' ')])]
-
-    this._setupInventory();
-=======
->>>>>>> fd59bb35
   }
 
   /**
