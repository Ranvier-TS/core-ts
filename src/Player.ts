import { Account } from './Account';
import { Character, ICharacterConfig, ISerializedCharacter } from './Character';
import { CommandQueue, ICommandExecutable } from './CommandQueue';
import { Config } from './Config';
import { IGameState } from './GameState';
import { IInventoryDef } from './Inventory';
import { IItemDef, ISerializedItem } from './Item';
import { Logger } from './Logger';
import { Metadata } from './Metadatable';
import { PlayerRoles } from './PlayerRoles';
import { QuestTracker, SerializedQuestTracker } from './QuestTracker';
import { Room } from './Room';
import { StreamType } from './TransportStream';

export interface IPlayerDef extends ICharacterConfig {
	account: Account;
	description?: string;
	experience: number;
	password: string;
	prompt: string;
	socket: StreamType | null;
	quests: SerializedQuestTracker;
	role: PlayerRoles | number;
}

export interface ISerializedPlayer extends ISerializedCharacter {
	account: string;
	description?: string;
	experience: number;
	inventory: IInventoryDef;
	metadata: Metadata;
	password: string;
	prompt: string;
	quests: SerializedQuestTracker;
	role: PlayerRoles | number;
	equipment?: Record<string, IItemDef> | null;
}

/**
 * @property {Account} account
 * @property {number}  experience current experience this level
 * @property {string}  password
 * @property {string}  prompt     default prompt string
 * @property {net.Socket} socket
 * @property {QuestTracker} questTracker
 * @property {Map<string,function ()>} extraPrompts Extra prompts to render after the default prompt
 * @property {{completed: Array, active: Array}} questData
 * @extends Character
 */
export class Player extends Character {
	account: Account | null;
	commandQueue: CommandQueue;
	description?: string;
	experience: number;
	extraPrompts: Map<string, any>;
	password: string;
	prompt: string;
	questTracker: QuestTracker;
	socket: StreamType | null;
	role: PlayerRoles | number;

	__hydrated: boolean = false;
	__pruned: boolean = false;

	constructor(data: IPlayerDef) {
		super(data);

		this.account = data.account || null;
		this.description = data.description || '';
		this.experience = data.experience || 0;
		this.extraPrompts = new Map();
		this.password = data.password;
		this.prompt = data.prompt || '> ';
		this.socket = data.socket || null;
		const questData = Object.assign(
			{
				completed: [],
				active: [],
			},
			data.quests
		);

		this.questTracker = new QuestTracker(
			this,
			questData.active,
			questData.completed
		);
		this.commandQueue = new CommandQueue();
		this.role = data.role || PlayerRoles.PLAYER;

		// Default max inventory size config
		if (!isFinite(this.inventory.getMax())) {
			this.inventory.setMax(Config.get('defaultMaxPlayerInventory', 20));
		}
	}

	/**
	 * @see CommandQueue::enqueue
	 */
	queueCommand(executable: ICommandExecutable, lag: number) {
		const index = this.commandQueue.enqueue(executable, lag);
		this.emit('commandQueued', index);
	}

	/**
	 * Proxy all events on the player to the quest tracker
	 * @param {string} event
	 * @param {...*}   args
	 */
	emit(event: string, ...args: any) {
		if (this.__pruned || !this.__hydrated) {
			return false;
		}

		const result = super.emit(event, ...args);

		this.questTracker.emit(event, ...args);
		return result;
	}

	/**
	 * Convert prompt tokens into actual data
	 * @param {string} promptStr
	 * @param {object} extraData Any extra data to give the prompt access to
	 */
	interpolatePrompt(
		promptStr: string,
		extraData: Record<string, unknown> = {}
	) {
		let attributeData: Record<string, unknown> = {};
		for (const [attr, value] of this.attributes) {
			attributeData[attr] = {
				current: this.getAttribute(attr),
				max: this.getMaxAttribute(attr),
				base: this.getBaseAttribute(attr),
			};
		}
		const promptData = Object.assign(attributeData, extraData);

		let matches = null;
		while ((matches = promptStr.match(/%([a-z\.]+)%/))) {
			const token = matches[1];
			let promptValue: any = token
				.split('.')
				.reduce(
					(obj, index) => obj && (obj[index] as typeof promptData),
					promptData
				);

			if (promptValue === null || promptValue === undefined) {
				(promptValue as string) = 'invalid-token';
			}
			promptStr = promptStr.replace(matches[0], promptValue as string);
		}

		return promptStr;
	}

	/**
	 * Add a line of text to be displayed immediately after the prompt when the prompt is displayed
	 * @param {string}      id       Unique prompt id
	 * @param {function ()} renderer Function to call to render the prompt string
	 * @param {?boolean}    removeOnRender When true prompt will remove itself once rendered
	 *    otherwise prompt will continue to be rendered until removed.
	 */
	addPrompt(id: string, renderer: Function, removeOnRender: boolean = false) {
		this.extraPrompts.set(id, { removeOnRender, renderer });
	}

	/**
	 * @param {string} id
	 */
	removePrompt(id: string) {
		this.extraPrompts.delete(id);
	}

	/**
	 * @param {string} id
	 * @return {boolean}
	 */
	hasPrompt(id: string) {
		return this.extraPrompts.has(id);
	}

	/**
	 * Move the player to the given room, emitting events appropriately
	 * @param {Room} nextRoom
	 * @param {function} onMoved Function to run after the player is moved to the next room but before enter events are fired
	 * @fires Room#playerLeave
	 * @fires Room#playerEnter
	 * @fires Player#enterRoom
	 */
	moveTo(nextRoom: Room, onMoved = (_?: any) => _) {
		const prevRoom = this.room;
		if (this.room && this.room !== nextRoom) {
			/**
			 * @event Room#playerLeave
			 * @param {Player} player
			 * @param {Room} nextRoom
			 */
			this.room.emit('playerLeave', this, nextRoom);
			this.room.removePlayer(this);
		}

		this.room = nextRoom;
		nextRoom.addPlayer(this);

		onMoved();

		/**
		 * @event Room#playerEnter
		 * @param {Player} player
		 * @param {Room} prevRoom
		 */
		nextRoom.emit('playerEnter', this, prevRoom);
		/**
		 * @event Player#enterRoom
		 * @param {Room} room
		 */
		this.emit('enterRoom', nextRoom);
	}

	save(callback?: Function) {
		if (!this.__hydrated) {
			return;
		}

		this.emit('save', callback);
	}

	hydrate(state: IGameState) {
		super.hydrate(state);

		// QuestTracker has to be hydrated before the rest otherwise events fired by the subsequent
		// hydration will be emitted onto unhydrated quest objects and error
		this.questTracker.hydrate(state);

		// Hydrate inventory
		this.inventory.hydrate(state, this);
		// Hydrate equipment
		// maybe refactor Equipment to be an object like Inventory?
		if (this.__equipment && !this.equipment.size) {
			const eqDefs = this.__equipment as Record<string, IItemDef>;
			this.equipment = new Map();
			for (const slot in eqDefs) {
				const itemDef = eqDefs[slot];
				try {
					const entityReference = itemDef.entityReference;
					const area = itemDef.area ?? itemDef.entityReference.split(':')[0];
					let newItem = state.ItemFactory.create(
						state.AreaManager.getArea(area),
						entityReference
					);

					const inventory = itemDef.inventory;
					if (inventory) {
						newItem.initializeInventoryFromSerialized(itemDef.inventory);
					}

					newItem.hydrate(state, itemDef);
					state.ItemManager.add(newItem);
					this.equip(newItem, slot);
					/**
					 * @event Item#spawn
					 */
					newItem.emit('spawn', { type: Player });
				} catch (e) {
					Logger.error(e.message);
				}
			}
		} else {
			this.equipment = new Map();
		}

		if (typeof this.room === 'string') {
			let room;
			try {
				room = state.RoomManager.getRoom(this.room);
			} catch (e) {
				Logger.error(e);
			}

			if (!room) {
				Logger.error(
					`ERROR: Player ${this.name} was saved to invalid room ${this.room}.`
				);
<<<<<<< HEAD

				room = state.AreaManager.getPlaceholderArea().getRoomById(
					'placeholder'
				);
=======
				room =
					state.AreaManager.getPlaceholderArea().getRoomById('placeholder');
>>>>>>> b47da159
			}

			this.room = room;
			this.moveTo(room);
		}
	}

	serialize(): ISerializedPlayer {
		const account = this.account?.username || '';

		const experience = this.experience;
		const inventory = this.inventory && this.inventory.serialize();
		const metadata = this.metadata || {};
		const password = this.password;
		const prompt = this.prompt;
		const quests = this.questTracker.serialize();
		const role = this.role;
		const data: ISerializedPlayer = Object.assign(super.serialize(), {
			account,
			experience,
			inventory,
			metadata,
			password,
			prompt,
			quests,
			role,
			_id: this.name,
		});

		if (this.equipment instanceof Map) {
			const eq: Record<string, ISerializedItem> = {};
			for (const [slot, item] of this.equipment) {
				eq[slot] = item.serialize();
			}
			data.equipment = eq;
		} else {
			data.equipment = null;
		}

		return data;
	}
}<|MERGE_RESOLUTION|>--- conflicted
+++ resolved
@@ -284,15 +284,11 @@
 				Logger.error(
 					`ERROR: Player ${this.name} was saved to invalid room ${this.room}.`
 				);
-<<<<<<< HEAD
+
 
 				room = state.AreaManager.getPlaceholderArea().getRoomById(
 					'placeholder'
 				);
-=======
-				room =
-					state.AreaManager.getPlaceholderArea().getRoomById('placeholder');
->>>>>>> b47da159
 			}
 
 			this.room = room;
