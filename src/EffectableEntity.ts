import { EventEmitter } from 'events';
import { Attribute, ISerializedAttribute } from './Attribute';
import { Attributes } from './Attributes';
import { Damage } from './Damage';
import { Effect, ISerializedEffect } from './Effect';
import { EffectList } from './EffectList';
import { IGameState } from './GameState';
import { Logger } from './Logger';

export interface ISerializedEffectableEntity {
<<<<<<< HEAD
	attributes: Attributes;
=======
	attributes: SerializedAttributes;
>>>>>>> aa7f7128
	effects: ISerializedEffect[];
}

type SerializedAttributes = Record<string, ISerializedAttribute>;

/**
 * @ignore
 * @exports MetadatableFn
 * @param {*} parentClass
 * @return {module:MetadatableFn~Metadatable}
 * Base class for game entities that can have effects/attributes
 * @extends EventEmitter
 */
export class EffectableEntity extends EventEmitter {
	effects: EffectList;
	attributes: Attributes;
	private readonly __attributes: SerializedAttributes;
	__hydrated: boolean;
	constructor(data: ISerializedEffectableEntity) {
		super();

		this.attributes = new Attributes();
		this.__attributes = Object.assign({}, data.attributes);
		this.effects = new EffectList(this, data.effects);
		this.__hydrated = false;
	}

	/**
	 * Proxy all events on the entity to effects
	 * @param {string} event
	 * @param {...*}   args
	 */
	emit(event: string, ...args: any[]) {
		super.emit(event, ...args);

		this.effects.emit(event, ...args);

		return true;
	}

	/**
	 * @param {string} attr Attribute name
	 * @return {boolean}
	 */
	hasAttribute(attr: string) {
		return this.attributes.has(attr);
	}

	/**
	 * Get current maximum value of attribute (as modified by effects.)
	 * @param {string} attr
	 * @return {number}
	 */
	getMaxAttribute(attrString: string) {
		if (!this.hasAttribute(attrString)) {
			throw new RangeError(`Entity does not have attribute [${attrString}]`);
		}

		const attribute = this.attributes.get(attrString);
		if (!attribute) {
			throw new RangeError(`Entity does not have attribute [${attrString}]`);
		}
		const currentVal = this.effects.evaluateAttribute(attribute);

		if (!attribute.formula) {
			return currentVal;
		}

		const { formula } = attribute;

		const requiredValues: number[] = formula.requires.map((reqAttr) =>
			this.getMaxAttribute(reqAttr)
		);

		return formula.evaluate.apply(formula, [
			attribute,
			this,
			currentVal,
			...requiredValues,
		]);
	}

	/**
	 * @see {@link Attributes#add}
	 */
	addAttribute(attr: Attribute) {
		this.attributes.add(attr);
	}

	/**
	 * Get the current value of an attribute (base modified by delta)
	 * @param {string} attrString
	 * @return {number}
	 */
<<<<<<< HEAD
	getAttribute(attrString: string) {
		if (!this.attributes || !this.hasAttribute(attrString)) {
			throw new RangeError(`Entity does not have attribute [${attrString}]`);
=======
	getAttribute(attrName: string) {
		const attr = this.attributes.get(attrName);
		if (!attr || !this.hasAttribute(attrName)) {
			throw new RangeError(`Entity does not have attribute [${attrName}]`);
>>>>>>> aa7f7128
		}
		const delta = this?.attributes?.get(attrString)?.delta || 0

<<<<<<< HEAD
		return this.getMaxAttribute(attrString) + delta;
=======
		return this.getMaxAttribute(attrName) + attr.delta;
>>>>>>> aa7f7128
	}

	/**
	 * Get the effected value of a given property
	 * @param {string} propertyName
	 * @return {*}
	 */
	getProperty(propertyName: string) {
		if (!(propertyName in this)) {
			throw new RangeError(
				`Cannot evaluate uninitialized property [${propertyName}]`
			);
		}

		//@ts-ignore
		let propertyValue = this[propertyName];

		// deep copy non-scalar property values to prevent modifiers from actually
		// changing the original value
		if (
			typeof propertyValue === 'function' ||
			typeof propertyValue === 'object'
		) {
			propertyValue = JSON.parse(JSON.stringify(propertyValue));
		}

		return this.effects.evaluateProperty(propertyName, propertyValue);
	}

	/**
	 * Get the base value for a given attribute
	 * @param {string} attrName Attribute name
	 * @return {number}
	 */
	getBaseAttribute(attrName: string) {
		const attr = this.attributes.get(attrName);
		return attr && attr.base;
	}

	/**
	 * Fired when an Entity's attribute is set, raised, or lowered
	 * @event EffectableEntity#attributeUpdate
	 * @param {string} attributeName
	 * @param {Attribute} attribute
	 */

	/**
	 * Clears any changes to the attribute, setting it to its base value.
	 * @param {string} attrString
	 * @fires EffectableEntity#attributeUpdate
	 */
	setAttributeToMax(attrString: string) {
		const attr = this.attributes.get(attrString);
		if (!attr || !this.hasAttribute(attrString)) {
			throw new Error(`Invalid attribute ${attrString}`);
		}

<<<<<<< HEAD
		this.attributes.get(attrString)?.setDelta(0);
=======
		attr.setDelta(0);
>>>>>>> aa7f7128
		this.emit('attributeUpdate', attrString, this.getAttribute(attrString));
	}

	/**
	 * Raise an attribute by name
	 * @param {string} attr
	 * @param {number} amount
	 * @see {@link Attributes#raise}
	 * @fires EffectableEntity#attributeUpdate
	 */
	raiseAttribute(attrString: string, amount: number) {
		const attr = this.attributes.get(attrString);
		if (!attr || !this.hasAttribute(attrString)) {
			throw new Error(`Invalid attribute ${attrString}`);
		}

<<<<<<< HEAD
		this.attributes.get(attrString)?.raise(amount);
=======
		attr.raise(amount);
>>>>>>> aa7f7128
		this.emit('attributeUpdate', attrString, this.getAttribute(attrString));
	}

	/**
	 * Lower an attribute by name
	 * @param {string} attr
	 * @param {number} amount
	 * @see {@link Attributes#lower}
	 * @fires EffectableEntity#attributeUpdate
	 */
	lowerAttribute(attrString: string, amount: number) {
		const attr = this.attributes.get(attrString);
		if (!attr || !this.hasAttribute(attrString)) {
			throw new Error(`Invalid attribute ${attrString}`);
		}

<<<<<<< HEAD
		this.attributes.get(attrString)?.lower(amount);
=======
		attr.lower(amount);
>>>>>>> aa7f7128
		this.emit('attributeUpdate', attrString, this.getAttribute(attrString));
	}

	/**
	 * Update an attribute's base value.
	 *
	 * NOTE: You _probably_ don't want to use this the way you think you do. You should not use this
	 * for any temporary modifications to an attribute, instead you should use an Effect modifier.
	 *
	 * This will _permanently_ update the base value for an attribute to be used for things like a
	 * player purchasing a permanent upgrade or increasing a stat on level up
	 *
	 * @param {string} attr Attribute name
	 * @param {number} newBase New base value
	 * @fires EffectableEntity#attributeUpdate
	 */
	setAttributeBase(attrString: string, newBase: number) {
		const attr = this.attributes.get(attrString);
		if (!attr || !this.hasAttribute(attrString)) {
			throw new Error(`Invalid attribute ${attrString}`);
		}

<<<<<<< HEAD
		this.attributes.get(attrString)?.setBase(newBase);
=======
		attr.setBase(newBase);
>>>>>>> aa7f7128
		this.emit('attributeUpdate', attrString, this.getAttribute(attrString));
	}

	/**
	 * @param {string} type
	 * @return {boolean}
	 * @see {@link Effect}
	 */
	hasEffectType(type: string) {
		return this.effects.hasEffectType(type);
	}

	/**
	 * @param {Effect} effect
	 * @return {boolean}
	 */
	addEffect(effect: Effect) {
		return this.effects.add(effect);
	}

	/**
	 * @param {Effect} effect
	 * @see {@link Effect#remove}
	 */
	removeEffect(effect: Effect) {
		this.effects.remove(effect);
	}

	/**
	 * @see EffectList.evaluateIncomingDamage
	 * @param {Damage} damage
	 * @return {number}
	 */
	evaluateIncomingDamage(damage: Damage, currentAmount: number) {
		let amount = this.effects.evaluateIncomingDamage(damage, currentAmount);
		return Math.floor(amount);
	}

	/**
	 * @see EffectList.evaluateOutgoingDamage
	 * @param {Damage} damage
	 * @param {number} currentAmount
	 * @return {number}
	 */
	evaluateOutgoingDamage(damage: Damage, currentAmount: number) {
		return this.effects.evaluateOutgoingDamage(damage, currentAmount);
	}

	/**
	 * Initialize the entity from storage
	 * @param {GameState} state
	 */
	hydrate(state: IGameState, serialized = {}) {
		if (this.__hydrated) {
			Logger.warn('Attempted to hydrate already hydrated entity.');
			return;
		}

<<<<<<< HEAD
		if (!(this.attributes instanceof Attributes)) {
			const attributes = (this.attributes as any);
			this.attributes = new Attributes();

			for (const attr in attributes) {
				let attrConfig = attributes[attr];
				if (typeof attrConfig === 'number') {
					attrConfig = { base: attrConfig };
				}

				if (typeof attrConfig !== 'object' || !('base' in attrConfig)) {
					throw new Error(
						'Invalid base value given to attributes.\n' +
							JSON.stringify(attributes, null, 2)
					);
				}

				if (!state.AttributeFactory.has(attr)) {
					throw new Error(
						`Entity trying to hydrate with invalid attribute ${attr}`
					);
				}

				this.addAttribute(
					state.AttributeFactory.create(
						attr,
						attrConfig.base,
						attrConfig.delta || 0
					)
=======
		// Attribute Creation
		const attributes = this.__attributes;
		for (const attr in attributes) {
			let attrConfig = attributes[attr];
			if (typeof attrConfig === 'number') {
				attrConfig = { base: attrConfig, delta: 0 };
			}

			if (typeof attrConfig !== 'object' || !('base' in attrConfig)) {
				throw new Error(
					'Invalid base value given to attributes.\n' +
						JSON.stringify(attributes, null, 2)
				);
			}

			if (!state.AttributeFactory.has(attr)) {
				throw new Error(
					`Entity trying to hydrate with invalid attribute ${attr}`
>>>>>>> aa7f7128
				);
			}

			this.addAttribute(
				state.AttributeFactory.create(
					attr,
					attrConfig.base,
					attrConfig.delta || 0
				)
			);
		}

		// Effects
		this.effects.hydrate(state);

		// inventory is hydrated in the subclasses because npc and players hydrate their inventories differently

		this.__hydrated = true;
	}

	/**
	 * Gather data to be persisted
	 * @return {Object}
	 */
	serialize() {
		return {
			attributes: this.attributes.serialize(),
			effects: this.effects.serialize(),
		};
	}
}<|MERGE_RESOLUTION|>--- conflicted
+++ resolved
@@ -8,11 +8,7 @@
 import { Logger } from './Logger';
 
 export interface ISerializedEffectableEntity {
-<<<<<<< HEAD
-	attributes: Attributes;
-=======
 	attributes: SerializedAttributes;
->>>>>>> aa7f7128
 	effects: ISerializedEffect[];
 }
 
@@ -107,24 +103,13 @@
 	 * @param {string} attrString
 	 * @return {number}
 	 */
-<<<<<<< HEAD
-	getAttribute(attrString: string) {
-		if (!this.attributes || !this.hasAttribute(attrString)) {
-			throw new RangeError(`Entity does not have attribute [${attrString}]`);
-=======
 	getAttribute(attrName: string) {
 		const attr = this.attributes.get(attrName);
 		if (!attr || !this.hasAttribute(attrName)) {
 			throw new RangeError(`Entity does not have attribute [${attrName}]`);
->>>>>>> aa7f7128
-		}
-		const delta = this?.attributes?.get(attrString)?.delta || 0
-
-<<<<<<< HEAD
-		return this.getMaxAttribute(attrString) + delta;
-=======
+		}
+
 		return this.getMaxAttribute(attrName) + attr.delta;
->>>>>>> aa7f7128
 	}
 
 	/**
@@ -182,11 +167,7 @@
 			throw new Error(`Invalid attribute ${attrString}`);
 		}
 
-<<<<<<< HEAD
-		this.attributes.get(attrString)?.setDelta(0);
-=======
 		attr.setDelta(0);
->>>>>>> aa7f7128
 		this.emit('attributeUpdate', attrString, this.getAttribute(attrString));
 	}
 
@@ -203,11 +184,7 @@
 			throw new Error(`Invalid attribute ${attrString}`);
 		}
 
-<<<<<<< HEAD
-		this.attributes.get(attrString)?.raise(amount);
-=======
 		attr.raise(amount);
->>>>>>> aa7f7128
 		this.emit('attributeUpdate', attrString, this.getAttribute(attrString));
 	}
 
@@ -224,11 +201,7 @@
 			throw new Error(`Invalid attribute ${attrString}`);
 		}
 
-<<<<<<< HEAD
-		this.attributes.get(attrString)?.lower(amount);
-=======
 		attr.lower(amount);
->>>>>>> aa7f7128
 		this.emit('attributeUpdate', attrString, this.getAttribute(attrString));
 	}
 
@@ -251,11 +224,7 @@
 			throw new Error(`Invalid attribute ${attrString}`);
 		}
 
-<<<<<<< HEAD
-		this.attributes.get(attrString)?.setBase(newBase);
-=======
 		attr.setBase(newBase);
->>>>>>> aa7f7128
 		this.emit('attributeUpdate', attrString, this.getAttribute(attrString));
 	}
 
@@ -314,37 +283,6 @@
 			return;
 		}
 
-<<<<<<< HEAD
-		if (!(this.attributes instanceof Attributes)) {
-			const attributes = (this.attributes as any);
-			this.attributes = new Attributes();
-
-			for (const attr in attributes) {
-				let attrConfig = attributes[attr];
-				if (typeof attrConfig === 'number') {
-					attrConfig = { base: attrConfig };
-				}
-
-				if (typeof attrConfig !== 'object' || !('base' in attrConfig)) {
-					throw new Error(
-						'Invalid base value given to attributes.\n' +
-							JSON.stringify(attributes, null, 2)
-					);
-				}
-
-				if (!state.AttributeFactory.has(attr)) {
-					throw new Error(
-						`Entity trying to hydrate with invalid attribute ${attr}`
-					);
-				}
-
-				this.addAttribute(
-					state.AttributeFactory.create(
-						attr,
-						attrConfig.base,
-						attrConfig.delta || 0
-					)
-=======
 		// Attribute Creation
 		const attributes = this.__attributes;
 		for (const attr in attributes) {
@@ -363,7 +301,6 @@
 			if (!state.AttributeFactory.has(attr)) {
 				throw new Error(
 					`Entity trying to hydrate with invalid attribute ${attr}`
->>>>>>> aa7f7128
 				);
 			}
 
