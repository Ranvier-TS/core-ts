<<<<<<< HEAD
import { Character } from "./Character";
import { GameState } from "./GameState";
=======
>>>>>>> 23400674
import { Item, ItemDef } from "./Item";
import { Npc } from "./Npc";
import { Player } from "./Player";

export declare interface IInventoryDef {
  items?: [string, ItemDef | Item][];
  max?: number;
}

export declare interface ISerializedInventory {
  items?: [string, ItemDef][];
  max?: number;
}

/**
 * Representation of a `Character` or container `Item` inventory
 * @extends Map
 */
export class Inventory extends Map<string, ItemDef | Item> {
  maxSize: number;

  /**
   * @param {object} init
   * @param {Array<Item>} init.items
   * @param {number} init.max Max number of items this inventory can hold
   */
  constructor(init: IInventoryDef = {}) {
    init = Object.assign(
      {
        items: [],
        max: Infinity,
      },
      init
    );

    super(init.items);
    this.maxSize = init.max || Infinity;
  }

  /**
   * @param {number} size
   */
  setMax(size: number) {
    this.maxSize = size;
  }

  /**
   * @return {number}
   */
  getMax() {
    return this.maxSize;
  }

  /**
   * @return {boolean}
   */
  get isFull() {
    return this.size >= this.maxSize;
  }

  /**
   * @param {Item} item
   */
  addItem(item: Item) {
    if (this.isFull) {
      throw new InventoryFullError();
    }
    this.set(item.uuid, item);
  }

  /**
   * @param {Item} item
   */
  removeItem(item: Item) {
    this.delete(item.uuid);
  }

  serialize() {
    // Item is imported here to prevent circular dependency with Item having an Inventory
    const Item = require("./Item");

    let data = {
      items: [],
      max: this.maxSize,
    };

    for (const [uuid, item] of this) {
      if (!(item instanceof Item)) {
        this.delete(uuid);
        continue;
      }

      data.items.push([uuid, item.serialize()]);
    }

    return data;
  }

  /**
   * @param {GameState} state
   * @param {Character|Item} carriedBy
   */
  hydrate(state: GameState, carriedBy: Player | Npc | Item) {
    // Item is imported here to prevent circular dependency with Item having an Inventory
    const Item = require("./Item");

    for (const [uuid, def] of this) {
      if (def instanceof Item) {
        def.carriedBy = carriedBy;
        continue;
      }

      if (!def.entityReference) {
        continue;
      }

      const area = state.AreaManager.getAreaByReference(def.entityReference);
      let newItem = state.ItemFactory.create(area, def.entityReference);
      newItem.uuid = uuid;
      newItem.carriedBy = carriedBy;
      newItem.initializeInventory(def.inventory);
      newItem.hydrate(state, def);
      this.set(uuid, newItem);
      state.ItemManager.add(newItem);
      /**
       * @event Item#spawn
       */
      newItem.emit('spawn', {type: Inventory});
    }
  }
}

/**
 * @extends Error
 */
export class InventoryFullError extends Error {}<|MERGE_RESOLUTION|>--- conflicted
+++ resolved
@@ -1,8 +1,5 @@
-<<<<<<< HEAD
 import { Character } from "./Character";
 import { GameState } from "./GameState";
-=======
->>>>>>> 23400674
 import { Item, ItemDef } from "./Item";
 import { Npc } from "./Npc";
 import { Player } from "./Player";
