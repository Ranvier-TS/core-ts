--- conflicted
+++ resolved
@@ -1,9 +1,5 @@
 import { EntityReference } from "./EntityReference";
-<<<<<<< HEAD
 import { IGameState } from './GameState';
-=======
-import { GameState } from "./GameState";
->>>>>>> 9be263b9
 import { Logger } from "./Logger";
 import { Player } from "./Player";
 import { IQuestDef, Quest } from "./Quest";
